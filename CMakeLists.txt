--- conflicted
+++ resolved
@@ -200,11 +200,8 @@
 option(WITH_BRESSEREXOS2 "Install Bresser Exos 2 GoTo Mount Driver" On)
 option(WITH_PLAYERONE "Install Player One Astronomy's Camera Driver" On)
 option(WITH_WEEWX_JSON "Install Weewx JSON Driver" On)
-<<<<<<< HEAD
+option(WITH_ROLLOFFINO "Install RollOff ino Dome Driver" On)
 option(WITH_ASTROASIS "Install Astroasis Driver" On)
-=======
-option(WITH_ROLLOFFINO "Install RollOff ino Dome Driver" On)
->>>>>>> dda9571b
 
 # FFMPEG required for INDI Webcam driver
 find_package(FFmpeg)
